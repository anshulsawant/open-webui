{
	"'s', 'm', 'h', 'd', 'w' or '-1' for no expiration.": "'s', 'm', 'h', 'd', 'w' hoặc '-1' không hết hạn.",
	"(Beta)": "(Beta)",
	"(e.g. `sh webui.sh --api`)": "(vd: `sh webui.sh --api`)",
	"(latest)": "(mới nhất)",
	"{{ models }}": "{{ mô hình }}",
	"{{ owner }}: You cannot delete a base model": "{{ owner }}: Bạn không thể xóa base model",
	"{{modelName}} is thinking...": "{{modelName}} đang suy nghĩ...",
	"{{user}}'s Chats": "{{user}}'s Chats",
	"{{webUIName}} Backend Required": "{{webUIName}} Yêu cầu Backend",
	"A task model is used when performing tasks such as generating titles for chats and web search queries": "Mô hình tác vụ được sử dụng khi thực hiện các tác vụ như tạo tiêu đề cho cuộc trò chuyện và truy vấn tìm kiếm trên web",
	"a user": "người sử dụng",
	"About": "Giới thiệu",
	"Account": "Tài khoản",
	"Account Activation Pending": "Tài khoản đang chờ kích hoạt",
	"Accurate information": "Thông tin chính xác",
	"Active Users": "Người dùng đang hoạt động",
	"Add": "Thêm",
	"Add a model id": "Thêm model id",
	"Add a short description about what this model does": "Thêm mô tả ngắn về những khả năng của model",
	"Add a short title for this prompt": "Thêm tiêu đề ngắn cho prompt này",
	"Add a tag": "Thêm thẻ (tag)",
	"Add custom prompt": "Thêm prompt tùy chỉnh",
	"Add Docs": "Thêm tài liệu",
	"Add Files": "Thêm tệp",
	"Add Memory": "Thêm bộ nhớ",
	"Add message": "Thêm tin nhắn",
	"Add Model": "Thêm model",
	"Add Tags": "thêm thẻ",
	"Add User": "Thêm người dùng",
	"Adjusting these settings will apply changes universally to all users.": "Các thay đổi cài đặt này sẽ áp dụng cho tất cả người sử dụng.",
	"admin": "quản trị viên",
	"Admin": "Quản trị",
	"Admin Panel": "Trang Quản trị",
	"Admin Settings": "Cài đặt hệ thống",
	"Admins have access to all tools at all times; users need tools assigned per model in the workspace.": "",
	"Advanced Parameters": "Các tham số Nâng cao",
	"Advanced Params": "Các tham số Nâng cao",
	"all": "tất cả",
	"All Documents": "Tất cả tài liệu",
	"All Users": "Danh sách người sử dụng",
	"Allow": "Cho phép",
	"Allow Chat Deletion": "Cho phép Xóa nội dung chat",
	"Allow non-local voices": "Cho phép giọng nói không bản xứ",
	"Allow User Location": "Cho phép sử dụng vị trí người dùng",
	"alphanumeric characters and hyphens": "ký tự số và gạch nối",
	"Already have an account?": "Bạn đã có tài khoản?",
	"an assistant": "trợ lý",
	"and": "và",
	"and create a new shared link.": "và tạo một link chia sẻ mới",
	"API Base URL": "Đường dẫn tới API (API Base URL)",
	"API Key": "API Key",
	"API Key created.": "Khóa API đã tạo",
	"API keys": "API Keys",
	"April": "Tháng 4",
	"Archive": "Lưu trữ",
	"Archive All Chats": "Lưu tất cả các cuộc Chat",
	"Archived Chats": "Lưu các cuộc Chat",
	"are allowed - Activate this command by typing": "được phép - Kích hoạt lệnh này bằng cách gõ",
	"Are you sure?": "Bạn có chắc chắn không?",
	"Attach file": "Đính kèm file",
	"Attention to detail": "Có sự chú ý đến chi tiết của vấn đề",
	"Audio": "Âm thanh",
	"August": "Tháng 8",
	"Auto-playback response": "Tự động phát lại phản hồi (Auto-playback)",
	"AUTOMATIC1111 Base URL": "Đường dẫn kết nối tới AUTOMATIC1111 (Base URL)",
	"AUTOMATIC1111 Base URL is required.": "Base URL của AUTOMATIC1111 là bắt buộc.",
	"available!": "có sẵn!",
	"Back": "Quay lại",
	"Bad Response": "Trả lời KHÔNG tốt",
	"Banners": "Biểu ngữ",
	"Base Model (From)": "Mô hình cơ sở (từ)",
	"Batch Size (num_batch)": "",
	"before": "trước",
	"Being lazy": "Lười biếng",
	"Brave Search API Key": "Khóa API tìm kiếm dũng cảm",
	"Bypass SSL verification for Websites": "Bỏ qua xác thực SSL cho các trang web",
	"Call": "Gọi",
	"Call feature is not supported when using Web STT engine": "Tính năng gọi điện không được hỗ trợ khi sử dụng công cụ Web STT",
	"Camera": "",
	"Cancel": "Hủy bỏ",
	"Capabilities": "Năng lực",
	"Change Password": "Đổi Mật khẩu",
	"Chat": "Trò chuyện",
	"Chat Background Image": "",
	"Chat Bubble UI": "Bảng chat",
	"Chat direction": "Hướng chat",
	"Chat History": "Lịch sử chat",
	"Chat History is off for this browser.": "Lịch sử chat đã tắt cho trình duyệt này.",
	"Chats": "Chat",
	"Check Again": "Kiểm tra Lại",
	"Check for updates": "Kiểm tra cập nhật",
	"Checking for updates...": "Đang kiểm tra cập nhật...",
	"Choose a model before saving...": "Chọn mô hình trước khi lưu...",
	"Chunk Overlap": "Chồng lấn (overlap)",
	"Chunk Params": "Tham số khối (chunk)",
	"Chunk Size": "Kích thước khối (size)",
	"Citation": "Trích dẫn",
	"Clear memory": "Xóa bộ nhớ",
	"Click here for help.": "Bấm vào đây để được trợ giúp.",
	"Click here to": "Nhấn vào đây để",
	"Click here to download user import template file.": "",
	"Click here to select": "Bấm vào đây để chọn",
	"Click here to select a csv file.": "Nhấn vào đây để chọn tệp csv",
	"Click here to select a py file.": "Nhấn vào đây để chọn tệp py",
	"Click here to select documents.": "Bấm vào đây để chọn tài liệu.",
	"click here.": "bấm vào đây.",
	"Click on the user role button to change a user's role.": "Bấm vào nút trong cột VAI TRÒ để thay đổi quyền của người sử dụng.",
	"Clone": "Nhân bản",
	"Close": "Đóng",
	"Collection": "Tổng hợp mọi tài liệu",
	"ComfyUI": "ComfyUI",
	"ComfyUI Base URL": "ComfyUI Base URL",
	"ComfyUI Base URL is required.": "Base URL của ComfyUI là bắt buộc.",
	"Command": "Lệnh",
	"Concurrent Requests": "Các truy vấn đồng thời",
	"Confirm": "Xác nhận",
	"Confirm Password": "Xác nhận Mật khẩu",
	"Confirm your action": "Xác nhận hành động của bạn",
	"Connections": "Kết nối",
	"Contact Admin for WebUI Access": "Liên hệ với Quản trị viên để được cấp quyền truy cập",
	"Content": "Nội dung",
	"Context Length": "Độ dài ngữ cảnh (Context Length)",
	"Continue Response": "Tiếp tục trả lời",
	"Continue with {{provider}}": "",
	"Copied shared chat URL to clipboard!": "Đã sao chép link chia sẻ trò chuyện vào clipboard!",
	"Copy": "Sao chép",
	"Copy last code block": "Sao chép khối mã cuối cùng",
	"Copy last response": "Sao chép phản hồi cuối cùng",
	"Copy Link": "Sao chép link",
	"Copying to clipboard was successful!": "Sao chép vào clipboard thành công!",
	"Create a model": "Tạo model",
	"Create Account": "Tạo Tài khoản",
	"Create new key": "Tạo key mới",
	"Create new secret key": "Tạo key bí mật mới",
	"Created at": "Được tạo vào lúc",
	"Created At": "Tạo lúc",
	"Created by": "",
	"CSV Import": "",
	"Current Model": "Mô hình hiện tại",
	"Current Password": "Mật khẩu hiện tại",
	"Custom": "Tùy chỉnh",
	"Customize models for a specific purpose": "Tùy chỉnh model cho những mục đích riêng",
	"Dark": "Tối",
	"Dashboard": "",
	"Database": "Cơ sở dữ liệu",
	"December": "Tháng 12",
	"Default": "Mặc định",
	"Default (Automatic1111)": "Mặc định (Automatic1111)",
	"Default (SentenceTransformers)": "Mặc định (SentenceTransformers)",
	"Default Model": "Model mặc định",
	"Default model updated": "Mô hình mặc định đã được cập nhật",
	"Default Prompt Suggestions": "Đề xuất prompt mặc định",
	"Default User Role": "Vai trò mặc định",
	"delete": "xóa",
	"Delete": "Xóa",
	"Delete a model": "Xóa mô hình",
	"Delete All Chats": "Xóa mọi cuộc Chat",
	"Delete chat": "Xóa nội dung chat",
	"Delete Chat": "Xóa chat",
	"Delete chat?": "Xóa chat?",
	"delete this link": "Xóa link này",
	"Delete User": "Xóa người dùng",
	"Deleted {{deleteModelTag}}": "Đã xóa {{deleteModelTag}}",
	"Deleted {{name}}": "Đã xóa {{name}}",
	"Description": "Mô tả",
	"Didn't fully follow instructions": "Không tuân theo chỉ dẫn một cách đầy đủ",
	"Discover a model": "Khám phá model",
	"Discover a prompt": "Khám phá thêm prompt mới",
	"Discover, download, and explore custom prompts": "Tìm kiếm, tải về và khám phá thêm các prompt tùy chỉnh",
	"Discover, download, and explore model presets": "Tìm kiếm, tải về và khám phá thêm các thiết lập mô hình sẵn",
	"Dismissible": "Có thể loại bỏ",
	"Display Emoji in Call": "Hiển thị Emoji trong cuộc gọi",
	"Display the username instead of You in the Chat": "Hiển thị tên người sử dụng thay vì 'Bạn' trong nội dung chat",
	"Document": "Tài liệu",
	"Document Settings": "Cấu hình kho tài liệu",
	"Documentation": "Tài liệu",
	"Documents": "Tài liệu",
	"does not make any external connections, and your data stays securely on your locally hosted server.": "không thực hiện bất kỳ kết nối ngoài nào, và dữ liệu của bạn vẫn được lưu trữ an toàn trên máy chủ lưu trữ cục bộ của bạn.",
	"Don't Allow": "Không Cho phép",
	"Don't have an account?": "Không có tài khoản?",
	"Don't like the style": "Không thích phong cách trả lời",
	"Download": "Tải về",
	"Download canceled": "Đã hủy download",
	"Download Database": "Tải xuống Cơ sở dữ liệu",
	"Drop any files here to add to the conversation": "Thả bất kỳ tệp nào ở đây để thêm vào nội dung chat",
	"e.g. '30s','10m'. Valid time units are 's', 'm', 'h'.": "vd: '30s','10m'. Đơn vị thời gian hợp lệ là 's', 'm', 'h'.",
	"Edit": "Chỉnh sửa",
	"Edit Doc": "Thay đổi tài liệu",
<<<<<<< HEAD
	"Edit Memory": "",
=======
	"Edit Memory": "Sửa Memory",
>>>>>>> a2ea6b1b
	"Edit User": "Thay đổi thông tin người sử dụng",
	"Email": "Email",
	"Embedding Batch Size": "",
	"Embedding Model": "Mô hình embedding",
	"Embedding Model Engine": "Trình xử lý embedding",
	"Embedding model set to \"{{embedding_model}}\"": "Mô hình embedding đã được thiết lập thành \"{{embedding_model}}\"",
	"Enable Chat History": "Bật Lịch sử chat",
	"Enable Community Sharing": "Kích hoạt Chia sẻ Cộng đồng",
	"Enable New Sign Ups": "Cho phép đăng ký mới",
	"Enable Web Search": "Kích hoạt tìm kiếm Web",
	"Ensure your CSV file includes 4 columns in this order: Name, Email, Password, Role.": "Đảm bảo tệp CSV của bạn bao gồm 4 cột theo thứ tự sau: Name, Email, Password, Role.",
	"Enter {{role}} message here": "Nhập yêu cầu của {{role}} ở đây",
	"Enter a detail about yourself for your LLMs to recall": "Nhập chi tiết về bản thân của bạn để LLMs có thể nhớ",
	"Enter Brave Search API Key": "Nhập API key cho Brave Search",
	"Enter Chunk Overlap": "Nhập Chunk chồng lấn (overlap)",
	"Enter Chunk Size": "Nhập Kích thước Chunk",
	"Enter Github Raw URL": "Nhập URL cho Github Raw",
	"Enter Google PSE API Key": "Nhập Google PSE API Key",
	"Enter Google PSE Engine Id": "Nhập Google PSE Engine Id",
	"Enter Image Size (e.g. 512x512)": "Nhập Kích thước ảnh (vd: 512x512)",
	"Enter language codes": "Nhập mã ngôn ngữ",
	"Enter model tag (e.g. {{modelTag}})": "Nhập thẻ mô hình (vd: {{modelTag}})",
	"Enter Number of Steps (e.g. 50)": "Nhập số Steps (vd: 50)",
	"Enter Score": "Nhập Score",
	"Enter Searxng Query URL": "Nhập Query URL cho Searxng",
	"Enter Serper API Key": "Nhập Serper API Key",
	"Enter Serply API Key": "Nhập Serply API Key",
	"Enter Serpstack API Key": "Nhập Serpstack API Key",
	"Enter stop sequence": "Nhập stop sequence",
	"Enter Tavily API Key": "Nhập Tavily API Key",
	"Enter Top K": "Nhập Top K",
	"Enter URL (e.g. http://127.0.0.1:7860/)": "Nhập URL (vd: http://127.0.0.1:7860/)",
	"Enter URL (e.g. http://localhost:11434)": "Nhập URL (vd: http://localhost:11434)",
	"Enter Your Email": "Nhập Email của bạn",
	"Enter Your Full Name": "Nhập Họ và Tên của bạn",
	"Enter Your Password": "Nhập Mật khẩu của bạn",
	"Enter Your Role": "Nhập vai trò của bạn",
	"Error": "Lỗi",
	"Experimental": "Thử nghiệm",
	"Export": "Xuất khẩu",
	"Export All Chats (All Users)": "Tải về tất cả nội dung chat (tất cả mọi người)",
	"Export chat (.json)": "Tải chat (.json)",
	"Export Chats": "Tải nội dung chat về máy",
	"Export Documents Mapping": "Tải cấu trúc tài liệu về máy",
	"Export Functions": "",
	"Export Models": "Tải Models về máy",
	"Export Prompts": "Tải các prompt về máy",
	"Export Tools": "",
	"External Models": "Các model ngoài",
	"Failed to create API Key.": "Lỗi khởi tạo API Key",
	"Failed to read clipboard contents": "Không thể đọc nội dung clipboard",
	"Failed to update settings": "Lỗi khi cập nhật các cài đặt",
	"February": "Tháng 2",
	"Feel free to add specific details": "Mô tả chi tiết về chất lượng của câu hỏi và phương án trả lời",
	"File": "Tệp",
	"File Mode": "Chế độ Tệp văn bản",
	"File not found.": "Không tìm thấy tệp.",
	"Filters": "",
	"Fingerprint spoofing detected: Unable to use initials as avatar. Defaulting to default profile image.": "Phát hiện giả mạo vân tay: Không thể sử dụng tên viết tắt làm hình đại diện. Mặc định là hình ảnh hồ sơ mặc định.",
	"Fluidly stream large external response chunks": "Truyền tải các khối phản hồi bên ngoài lớn một cách trôi chảy",
	"Focus chat input": "Tập trung vào nội dung chat",
	"Followed instructions perfectly": "Tuân theo chỉ dẫn một cách hoàn hảo",
	"Form": "",
	"Format your variables using square brackets like this:": "Định dạng các biến của bạn bằng cách sử dụng dấu ngoặc vuông như thế này:",
	"Frequency Penalty": "Hình phạt tần số",
	"Functions": "",
	"General": "Cài đặt chung",
	"General Settings": "Cấu hình chung",
	"Generate Image": "Sinh ảnh",
	"Generating search query": "Tạo truy vấn tìm kiếm",
	"Generation Info": "Thông tin chung",
	"Good Response": "Trả lời tốt",
	"Google PSE API Key": "Khóa API Google PSE",
	"Google PSE Engine Id": "ID công cụ Google PSE",
	"h:mm a": "h:mm a",
	"has no conversations.": "không có hội thoại",
	"Hello, {{name}}": "Xin chào {{name}}",
	"Help": "Trợ giúp",
	"Hide": "Ẩn",
	"Hide Model": "Ẩn mô hình",
	"How can I help you today?": "Tôi có thể giúp gì cho bạn hôm nay?",
	"Hybrid Search": "Tìm kiếm Hybrid",
	"Image Generation (Experimental)": "Tạo ảnh (thử nghiệm)",
	"Image Generation Engine": "Công cụ tạo ảnh",
	"Image Settings": "Cài đặt ảnh",
	"Images": "Hình ảnh",
	"Import Chats": "Nạp lại nội dung chat",
	"Import Documents Mapping": "Nạp cấu trúc tài liệu",
	"Import Functions": "",
	"Import Models": "Nạp model",
	"Import Prompts": "Nạp các prompt lên hệ thống",
	"Import Tools": "",
	"Include `--api` flag when running stable-diffusion-webui": "Bao gồm flag `--api` khi chạy stable-diffusion-webui",
	"Info": "Thông tin",
	"Input commands": "Nhập các câu lệnh",
	"Install from Github URL": "Cài đặt từ Github URL",
	"Instant Auto-Send After Voice Transcription": "Tự động gửi ngay lập tức sau khi phiên dịch giọng nói",
	"Interface": "Giao diện",
	"Invalid Tag": "Tag không hợp lệ",
	"January": "Tháng 1",
	"join our Discord for help.": "tham gia Discord của chúng tôi để được trợ giúp.",
	"JSON": "JSON",
	"JSON Preview": "Xem trước JSON",
	"July": "Tháng 7",
	"June": "Tháng 6",
	"JWT Expiration": "JWT Hết hạn",
	"JWT Token": "Token JWT",
	"Keep Alive": "Giữ kết nối",
	"Keyboard shortcuts": "Phím tắt",
	"Knowledge": "Kiến thức",
	"Language": "Ngôn ngữ",
	"Last Active": "Truy cập gần nhất",
<<<<<<< HEAD
	"Last Modified": "",
=======
	"Last Modified": "Lần sửa gần nhất",
>>>>>>> a2ea6b1b
	"Light": "Sáng",
	"Listening...": "Đang nghe...",
	"LLMs can make mistakes. Verify important information.": "Hệ thống có thể tạo ra nội dung không chính xác hoặc sai. Hãy kiểm chứng kỹ lưỡng thông tin trước khi tiếp nhận và sử dụng.",
	"Local Models": "",
	"LTR": "LTR",
	"Made by OpenWebUI Community": "Được tạo bởi Cộng đồng OpenWebUI",
	"Make sure to enclose them with": "Hãy chắc chắn bao quanh chúng bằng",
	"Manage": "Quản lý",
	"Manage Models": "Quản lý mô hình",
	"Manage Ollama Models": "Quản lý mô hình với Ollama",
	"Manage Pipelines": "Quản lý Pipelines",
	"March": "Tháng 3",
	"Max Tokens (num_predict)": "Tokens tối đa (num_predict)",
	"Maximum of 3 models can be downloaded simultaneously. Please try again later.": "Tối đa 3 mô hình có thể được tải xuống cùng lúc. Vui lòng thử lại sau.",
	"May": "Tháng 5",
	"Memories accessible by LLMs will be shown here.": "Memory có thể truy cập bởi LLMs sẽ hiển thị ở đây.",
	"Memory": "Memory",
	"Messages you send after creating your link won't be shared. Users with the URL will be able to view the shared chat.": "Tin nhắn bạn gửi sau khi tạo liên kết sẽ không được chia sẻ. Người dùng có URL sẽ có thể xem cuộc trò chuyện được chia sẻ.",
	"Minimum Score": "Score tối thiểu",
	"Mirostat": "Mirostat",
	"Mirostat Eta": "Mirostat Eta",
	"Mirostat Tau": "Mirostat Tau",
	"MMMM DD, YYYY": "MMMM DD, YYYY",
	"MMMM DD, YYYY HH:mm": "MMMM DD, YYYY HH:mm",
	"MMMM DD, YYYY hh:mm:ss A": "",
	"Model '{{modelName}}' has been successfully downloaded.": "Mô hình '{{modelName}}' đã được tải xuống thành công.",
	"Model '{{modelTag}}' is already in queue for downloading.": "Mô hình '{{modelTag}}' đã có trong hàng đợi để tải xuống.",
	"Model {{modelId}} not found": "Không tìm thấy Mô hình {{modelId}}",
	"Model {{modelName}} is not vision capable": "Model {{modelName}} không có khả năng nhìn",
	"Model {{name}} is now {{status}}": "Model {{name}} bây giờ là {{status}}",
	"Model filesystem path detected. Model shortname is required for update, cannot continue.": "Đường dẫn hệ thống tệp mô hình được phát hiện. Tên viết tắt mô hình là bắt buộc để cập nhật, không thể tiếp tục.",
	"Model ID": "ID mẫu",
	"Model not selected": "Chưa chọn Mô hình",
	"Model Params": "Mô hình Params",
	"Model Whitelisting": "Whitelist mô hình",
	"Model(s) Whitelisted": "các mô hình được cho vào danh sách Whitelist",
	"Modelfile Content": "Nội dung Tệp Mô hình",
	"Models": "Mô hình",
	"More": "Thêm",
	"Name": "Tên",
	"Name Tag": "Tên Thẻ",
	"Name your model": "Tên model",
	"New Chat": "Tạo chat mới",
	"New Password": "Mật khẩu mới",
	"No documents found": "Không tìm thấy tài liệu nào",
	"No results found": "Không tìm thấy kết quả",
	"No search query generated": "Không có truy vấn tìm kiếm nào được tạo ra",
	"No source available": "Không có nguồn",
	"None": "Không ai",
	"Not factually correct": "Không chính xác so với thực tế",
	"Note: If you set a minimum score, the search will only return documents with a score greater than or equal to the minimum score.": "Lưu ý: Nếu bạn đặt điểm (Score) tối thiểu thì tìm kiếm sẽ chỉ trả về những tài liệu có điểm lớn hơn hoặc bằng điểm tối thiểu.",
	"Notifications": "Thông báo trên máy tính (Notification)",
	"November": "Tháng 11",
	"num_thread (Ollama)": "num_thread (Ollama)",
	"October": "Tháng 10",
	"Off": "Tắt",
	"Okay, Let's Go!": "Được rồi, Bắt đầu thôi!",
	"OLED Dark": "OLED Dark",
	"Ollama": "Ollama",
	"Ollama API": "Ollama API",
	"Ollama API disabled": "API Ollama bị vô hiệu hóa",
	"Ollama API is disabled": "Ollama API đang bị vô hiệu hóa",
	"Ollama Version": "Phiên bản Ollama",
	"On": "Bật",
	"Only": "Only",
	"Only alphanumeric characters and hyphens are allowed in the command string.": "Chỉ ký tự số và gạch nối được phép trong chuỗi lệnh.",
	"Oops! Hold tight! Your files are still in the processing oven. We're cooking them up to perfection. Please be patient and we'll let you know once they're ready.": "Vui lòng kiên nhẫn chờ đợi! Các tệp của bạn vẫn đang trong được phân tích và xử lý. Chúng tôi đang cố gắng hoàn thành chúng. Vui lòng kiên nhẫn và chúng tôi sẽ cho bạn biết khi chúng sẵn sàng.",
	"Oops! Looks like the URL is invalid. Please double-check and try again.": "Rất tiếc! URL dường như không hợp lệ. Vui lòng kiểm tra lại và thử lại.",
	"Oops! There was an error in the previous response. Please try again or contact admin.": "",
	"Oops! You're using an unsupported method (frontend only). Please serve the WebUI from the backend.": "Rất tiếc! Bạn đang sử dụng một phương thức không được hỗ trợ (chỉ dành cho frontend). Vui lòng cung cấp phương thức cho WebUI từ phía backend.",
	"Open": "Mở",
	"Open AI": "Open AI",
	"Open AI (Dall-E)": "Open AI (Dall-E)",
	"Open new chat": "Mở nội dung chat mới",
	"OpenAI": "OpenAI",
	"OpenAI API": "API OpenAI",
	"OpenAI API Config": "Cấu hình API OpenAI",
	"OpenAI API Key is required.": "Bắt buộc nhập API OpenAI Key.",
	"OpenAI URL/Key required.": "Yêu cầu URL/Key API OpenAI.",
	"or": "hoặc",
	"Other": "Khác",
	"Password": "Mật khẩu",
	"PDF document (.pdf)": "Tập tin PDF (.pdf)",
	"PDF Extract Images (OCR)": "Trích xuất ảnh từ PDF (OCR)",
	"pending": "đang chờ phê duyệt",
	"Permission denied when accessing media devices": "Quyền truy cập các thiết bị đa phương tiện bị từ chối",
	"Permission denied when accessing microphone": "Quyền truy cập micrô bị từ chối",
	"Permission denied when accessing microphone: {{error}}": "Quyền truy cập micrô bị từ chối: {{error}}",
	"Personalization": "Cá nhân hóa",
	"Pipelines": "",
	"Pipelines Valves": "",
	"Plain text (.txt)": "Văn bản thô (.txt)",
	"Playground": "Thử nghiệm (Playground)",
	"Positive attitude": "Thái độ tích cực",
	"Previous 30 days": "30 ngày trước",
	"Previous 7 days": "7 ngày trước",
	"Profile Image": "Ảnh đại diện",
	"Prompt": "Prompt",
	"Prompt (e.g. Tell me a fun fact about the Roman Empire)": "Prompt (ví dụ: Hãy kể cho tôi một sự thật thú vị về Đế chế La Mã)",
	"Prompt Content": "Nội dung prompt",
	"Prompt suggestions": "Gợi ý prompt",
	"Prompts": "Prompt",
	"Pull \"{{searchValue}}\" from Ollama.com": "Tải \"{{searchValue}}\" từ Ollama.com",
	"Pull a model from Ollama.com": "Tải mô hình từ Ollama.com",
	"Query Params": "Tham số Truy vấn",
	"RAG Template": "Mẫu prompt cho RAG",
	"Read Aloud": "Đọc ra loa",
	"Record voice": "Ghi âm",
	"Redirecting you to OpenWebUI Community": "Đang chuyển hướng bạn đến Cộng đồng OpenWebUI",
	"Refer to yourself as \"User\" (e.g., \"User is learning Spanish\")": "Hãy coi bản thân mình như \"Người dùng\" (ví dụ: \"Người dùng đang học Tiếng Tây Ban Nha\")",
	"Refused when it shouldn't have": "Từ chối trả lời mà nhẽ không nên làm vậy",
	"Regenerate": "Tạo sinh lại câu trả lời",
	"Release Notes": "Mô tả những cập nhật mới",
	"Remove": "Xóa",
	"Remove Model": "Xóa model",
	"Rename": "Đổi tên",
	"Repeat Last N": "Repeat Last N",
	"Request Mode": "Request Mode",
	"Reranking Model": "Reranking Model",
	"Reranking model disabled": "Reranking model disabled",
	"Reranking model set to \"{{reranking_model}}\"": "Reranking model set to \"{{reranking_model}}\"",
	"Reset": "Xóa toàn bộ",
	"Reset Upload Directory": "Xóa toàn bộ thư mục Upload",
	"Reset Vector Storage": "Cài đặt lại Vector Storage",
	"Response AutoCopy to Clipboard": "Tự động Sao chép Phản hồi vào clipboard",
	"Role": "Vai trò",
	"Rosé Pine": "Rosé Pine",
	"Rosé Pine Dawn": "Rosé Pine Dawn",
	"RTL": "RTL",
	"Running": "Đang chạy",
	"Save": "Lưu",
	"Save & Create": "Lưu & Tạo",
	"Save & Update": "Lưu & Cập nhật",
	"Saving chat logs directly to your browser's storage is no longer supported. Please take a moment to download and delete your chat logs by clicking the button below. Don't worry, you can easily re-import your chat logs to the backend through": "Không còn hỗ trợ lưu trữ lịch sử chat trực tiếp vào bộ nhớ trình duyệt của bạn. Vui lòng dành thời gian để tải xuống và xóa lịch sử chat của bạn bằng cách nhấp vào nút bên dưới. Đừng lo lắng, bạn có thể dễ dàng nhập lại lịch sử chat của mình vào backend thông qua",
	"Scan": "Quét tài liệu",
	"Scan complete!": "Quét hoàn tất!",
	"Scan for documents from {{path}}": "Quét tài liệu từ đường dẫn: {{path}}",
	"Search": "Tìm kiếm",
	"Search a model": "Tìm model",
	"Search Chats": "Tìm kiếm các cuộc Chat",
	"Search Documents": "Tìm tài liệu",
	"Search Functions": "",
	"Search Models": "Tìm model",
	"Search Prompts": "Tìm prompt",
	"Search Query Generation Prompt": "Prompt tạo câu truy vấn, tìm kiếm",
	"Search Query Generation Prompt Length Threshold": "Ngưỡng độ dài prompt tạo câu truy vấn, tìm kiếm",
	"Search Result Count": "Số kết quả tìm kiếm",
	"Search Tools": "",
	"Searched {{count}} sites_other": "Đã tìm thấy {{count}} trang web",
	"Searching \"{{searchQuery}}\"": "Đang tìm \"{{searchQuery}}\"",
	"Searxng Query URL": "URL truy vấn Searxng",
	"See readme.md for instructions": "Xem readme.md để biết hướng dẫn",
	"See what's new": "Xem những cập nhật mới",
	"Seed": "Seed",
	"Select a base model": "Chọn một base model",
	"Select a engine": "Chọn dịch vụ",
	"Select a mode": "Chọn một chế độ",
	"Select a model": "Chọn mô hình",
	"Select a pipeline": "Chọn một quy trình",
	"Select a pipeline url": "Chọn url quy trình",
	"Select an Ollama instance": "Chọn một thực thể Ollama",
	"Select Documents": "Chọn tài liệu",
	"Select model": "Chọn model",
	"Select only one model to call": "Chọn model để gọi",
	"Selected model(s) do not support image inputs": "Model được lựa chọn không hỗ trợ đầu vào là hình ảnh",
	"Send": "Gửi",
	"Send a Message": "Gửi yêu cầu",
	"Send message": "Gửi yêu cầu",
	"September": "Tháng 9",
	"Serper API Key": "Khóa API Serper",
	"Serply API Key": "",
	"Serpstack API Key": "Khóa API Serpstack",
	"Server connection verified": "Kết nối máy chủ đã được xác minh",
	"Set as default": "Đặt làm mặc định",
	"Set Default Model": "Đặt Mô hình Mặc định",
	"Set embedding model (e.g. {{model}})": "Thiết lập mô hình embedding (ví dụ: {{model}})",
	"Set Image Size": "Đặt Kích thước ảnh",
	"Set reranking model (e.g. {{model}})": "Thiết lập mô hình reranking (ví dụ: {{model}})",
	"Set Steps": "Đặt Số Bước",
	"Set Task Model": "Đặt Mô hình Tác vụ",
	"Set Voice": "Đặt Giọng nói",
	"Settings": "Cài đặt",
	"Settings saved successfully!": "Cài đặt đã được lưu thành công!",
	"Settings updated successfully": "Các cài đặt đã được cập nhật thành công",
	"Share": "Chia sẻ",
	"Share Chat": "Chia sẻ Chat",
	"Share to OpenWebUI Community": "Chia sẻ đến Cộng đồng OpenWebUI",
	"short-summary": "tóm tắt ngắn",
	"Show": "Hiển thị",
	"Show Admin Details in Account Pending Overlay": "Hiển thị thông tin của Quản trị viên trên màn hình hiển thị Tài khoản đang chờ xử lý",
	"Show Model": "Hiện mô hình",
	"Show shortcuts": "Hiển thị phím tắt",
	"Showcased creativity": "Thể hiện sự sáng tạo",
	"sidebar": "thanh bên",
	"Sign in": "Đăng nhập",
	"Sign Out": "Đăng xuất",
	"Sign up": "Đăng ký",
	"Signing in": "Đăng nhập",
	"Source": "Nguồn",
	"Speech recognition error: {{error}}": "Lỗi nhận dạng giọng nói: {{error}}",
	"Speech-to-Text Engine": "Công cụ Nhận dạng Giọng nói",
	"Stop Sequence": "Trình tự Dừng",
	"STT Model": "",
	"STT Settings": "Cài đặt Nhận dạng Giọng nói",
	"Submit": "Gửi",
	"Subtitle (e.g. about the Roman Empire)": "Phụ đề (ví dụ: về Đế chế La Mã)",
	"Success": "Thành công",
	"Successfully updated.": "Đã cập nhật thành công.",
	"Suggested": "Gợi ý một số mẫu prompt",
	"System": "Hệ thống",
	"System Prompt": "Prompt Hệ thống (System Prompt)",
	"Tags": "Thẻ",
	"Tap to interrupt": "Chạm để ngừng",
	"Tavily API Key": "",
	"Tell us more:": "Hãy cho chúng tôi hiểu thêm về chất lượng của câu trả lời:",
	"Temperature": "Mức độ sáng tạo",
	"Template": "Mẫu",
	"Text Completion": "Hoàn tất Văn bản",
	"Text-to-Speech Engine": "Công cụ Chuyển Văn bản thành Giọng nói",
	"Tfs Z": "Tfs Z",
	"Thanks for your feedback!": "Cám ơn bạn đã gửi phản hồi!",
	"The score should be a value between 0.0 (0%) and 1.0 (100%).": "Điểm (score) phải có giá trị từ 0,0 (0%) đến 1,0 (100%).",
	"Theme": "Chủ đề",
	"Thinking...": "Đang suy luận...",
	"This action cannot be undone. Do you wish to continue?": "Hành động này không thể được hoàn tác. Bạn có muốn tiếp tục không?",
	"This ensures that your valuable conversations are securely saved to your backend database. Thank you!": "Điều này đảm bảo rằng các nội dung chat có giá trị của bạn được lưu an toàn vào cơ sở dữ liệu backend của bạn. Cảm ơn bạn!",
	"This is an experimental feature, it may not function as expected and is subject to change at any time.": "Đây là tính năng thử nghiệm, có thể không hoạt động như mong đợi và có thể thay đổi bất kỳ lúc nào.",
	"This setting does not sync across browsers or devices.": "Cài đặt này không đồng bộ hóa trên các trình duyệt hoặc thiết bị.",
	"This will delete": "Chat này sẽ bị xóa",
	"Thorough explanation": "Giải thích kỹ lưỡng",
	"Tip: Update multiple variable slots consecutively by pressing the tab key in the chat input after each replacement.": "Mẹo: Cập nhật nhiều khe biến liên tiếp bằng cách nhấn phím tab trong đầu vào trò chuyện sau mỗi việc thay thế.",
	"Title": "Tiêu đề",
	"Title (e.g. Tell me a fun fact)": "Tiêu đề (ví dụ: Hãy kể cho tôi một sự thật thú vị về...)",
	"Title Auto-Generation": "Tự động Tạo Tiêu đề",
	"Title cannot be an empty string.": "Tiêu đề không được phép bỏ trống",
	"Title Generation Prompt": "Prompt tạo tiêu đề",
	"to": " - ",
	"To access the available model names for downloading,": "Để truy cập các tên mô hình có sẵn để tải xuống,",
	"To access the GGUF models available for downloading,": "Để truy cập các mô hình GGUF có sẵn để tải xuống,",
	"To access the WebUI, please reach out to the administrator. Admins can manage user statuses from the Admin Panel.": "Để truy cập vui lòng liên hệ với quản trị viên.",
	"To add documents here, upload them to the \"Documents\" workspace first.": "Để thêm tài liệu, trước tiên hãy upload chúng lên khu vực \"Tài liệu\".",
	"to chat input.": "đến đầu vào trò chuyện.",
	"To select filters here, add them to the \"Functions\" workspace first.": "",
	"To select toolkits here, add them to the \"Tools\" workspace first.": "",
	"Today": "Hôm nay",
	"Toggle settings": "Bật/tắt cài đặt",
	"Toggle sidebar": "Bật/tắt thanh bên",
	"Tokens To Keep On Context Refresh (num_keep)": "",
	"Tools": "",
	"Top K": "Top K",
	"Top P": "Top P",
	"Trouble accessing Ollama?": "Gặp vấn đề khi truy cập Ollama?",
	"TTS Model": "",
	"TTS Settings": "Cài đặt Chuyển văn bản thành Giọng nói",
	"TTS Voice": "",
	"Type": "Kiểu",
	"Type Hugging Face Resolve (Download) URL": "Nhập URL Hugging Face Resolve (Tải xuống)",
	"Uh-oh! There was an issue connecting to {{provider}}.": "Ồ! Đã xảy ra sự cố khi kết nối với {{provider}}.",
<<<<<<< HEAD
	"Unknown File Type '{{file_type}}', but accepting and treating as plain text": "Loại Tệp Không xác định '{{file_type}}', nhưng đang chấp nhận và xử lý như văn bản thô",
	"Update": "",
=======
	"UI": "Giao diện",
	"Unknown file type '{{file_type}}'. Proceeding with the file upload anyway.": "",
	"Update": "Cập nhật",
>>>>>>> a2ea6b1b
	"Update and Copy Link": "Cập nhật và sao chép link",
	"Update password": "Cập nhật mật khẩu",
	"Updated at": "Cập nhật lúc",
	"Upload": "",
	"Upload a GGUF model": "Tải lên mô hình GGUF",
	"Upload Files": "Tải tệp lên máy chủ",
	"Upload Pipeline": "",
	"Upload Progress": "Tiến trình tải tệp lên hệ thống",
	"URL Mode": "Chế độ URL",
	"Use '#' in the prompt input to load and select your documents.": "Sử dụng '#' trong đầu vào của prompt để tải về và lựa chọn tài liệu của bạn cần truy vấn.",
	"Use Gravatar": "Sử dụng Gravatar",
	"Use Initials": "Sử dụng tên viết tắt",
	"use_mlock (Ollama)": "use_mlock (Ollama)",
	"use_mmap (Ollama)": "use_mmap (Ollama)",
	"user": "Người sử dụng",
	"User Permissions": "Phân quyền sử dụng",
	"Users": "Người sử dụng",
	"Utilize": "Sử dụng",
	"Valid time units:": "Đơn vị thời gian hợp lệ:",
	"variable": "biến",
	"variable to have them replaced with clipboard content.": "biến để có chúng được thay thế bằng nội dung clipboard.",
	"Version": "Version",
	"Voice": "Giọng nói",
	"Warning": "Cảnh báo",
	"Warning: If you update or change your embedding model, you will need to re-import all documents.": "Cảnh báo: Nếu cập nhật hoặc thay đổi embedding model, bạn sẽ cần cập nhật lại tất cả tài liệu.",
	"Web": "Web",
	"Web API": "",
	"Web Loader Settings": "Cài đặt Web Loader",
	"Web Params": "Web Params",
	"Web Search": "Tìm kiếm Web",
	"Web Search Engine": "Chức năng Tìm kiếm Web",
	"Webhook URL": "Webhook URL",
	"WebUI Settings": "Cài đặt WebUI",
	"WebUI will make requests to": "WebUI sẽ thực hiện các yêu cầu đến",
	"What’s New in": "Thông tin mới về",
	"When history is turned off, new chats on this browser won't appear in your history on any of your devices.": "Khi chế độ lịch sử chat đã tắt, các nội dung chat mới trên trình duyệt này sẽ không xuất hiện trên bất kỳ thiết bị nào của bạn.",
	"Whisper (Local)": "",
	"Widescreen Mode": "Chế độ màn hình rộng",
	"Workspace": "Workspace",
	"Write a prompt suggestion (e.g. Who are you?)": "Hãy viết một prompt (vd: Bạn là ai?)",
	"Write a summary in 50 words that summarizes [topic or keyword].": "Viết một tóm tắt trong vòng 50 từ cho [chủ đề hoặc từ khóa].",
	"Yesterday": "Hôm qua",
	"You": "Bạn",
	"You can personalize your interactions with LLMs by adding memories through the 'Manage' button below, making them more helpful and tailored to you.": "Bạn có thể cá nhân hóa các tương tác của mình với LLM bằng cách thêm bộ nhớ thông qua nút 'Quản lý' bên dưới, làm cho chúng hữu ích hơn và phù hợp với bạn hơn.",
	"You cannot clone a base model": "Bạn không thể nhân bản base model",
	"You have no archived conversations.": "Bạn chưa lưu trữ một nội dung chat nào",
	"You have shared this chat": "Bạn vừa chia sẻ chat này",
	"You're a helpful assistant.": "Bạn là một trợ lý hữu ích.",
	"You're now logged in.": "Bạn đã đăng nhập.",
	"Your account status is currently pending activation.": "Tài khoản của bạn hiện đang ở trạng thái chờ kích hoạt.",
	"Youtube": "Youtube",
	"Youtube Loader Settings": "Cài đặt Youtube Loader"
}<|MERGE_RESOLUTION|>--- conflicted
+++ resolved
@@ -187,11 +187,7 @@
 	"e.g. '30s','10m'. Valid time units are 's', 'm', 'h'.": "vd: '30s','10m'. Đơn vị thời gian hợp lệ là 's', 'm', 'h'.",
 	"Edit": "Chỉnh sửa",
 	"Edit Doc": "Thay đổi tài liệu",
-<<<<<<< HEAD
-	"Edit Memory": "",
-=======
 	"Edit Memory": "Sửa Memory",
->>>>>>> a2ea6b1b
 	"Edit User": "Thay đổi thông tin người sử dụng",
 	"Email": "Email",
 	"Embedding Batch Size": "",
@@ -304,11 +300,7 @@
 	"Knowledge": "Kiến thức",
 	"Language": "Ngôn ngữ",
 	"Last Active": "Truy cập gần nhất",
-<<<<<<< HEAD
-	"Last Modified": "",
-=======
 	"Last Modified": "Lần sửa gần nhất",
->>>>>>> a2ea6b1b
 	"Light": "Sáng",
 	"Listening...": "Đang nghe...",
 	"LLMs can make mistakes. Verify important information.": "Hệ thống có thể tạo ra nội dung không chính xác hoặc sai. Hãy kiểm chứng kỹ lưỡng thông tin trước khi tiếp nhận và sử dụng.",
@@ -567,14 +559,9 @@
 	"Type": "Kiểu",
 	"Type Hugging Face Resolve (Download) URL": "Nhập URL Hugging Face Resolve (Tải xuống)",
 	"Uh-oh! There was an issue connecting to {{provider}}.": "Ồ! Đã xảy ra sự cố khi kết nối với {{provider}}.",
-<<<<<<< HEAD
-	"Unknown File Type '{{file_type}}', but accepting and treating as plain text": "Loại Tệp Không xác định '{{file_type}}', nhưng đang chấp nhận và xử lý như văn bản thô",
-	"Update": "",
-=======
 	"UI": "Giao diện",
 	"Unknown file type '{{file_type}}'. Proceeding with the file upload anyway.": "",
 	"Update": "Cập nhật",
->>>>>>> a2ea6b1b
 	"Update and Copy Link": "Cập nhật và sao chép link",
 	"Update password": "Cập nhật mật khẩu",
 	"Updated at": "Cập nhật lúc",
